﻿using System;
using System.Collections.Generic;
<<<<<<< HEAD
<<<<<<< HEAD
using System.Linq;
using System.Linq.Expressions;
=======
using System.Linq.Expressions;
using System.Reflection;
>>>>>>> c8bb31f489161031b89e5649a4c57a760e58c337
=======
using System.Linq;
using System.Linq.Expressions;
>>>>>>> cd25d43e
using BlackBox.Testing;
using Xunit;
using Xunit.Extensions;

namespace BlackBox.Tests.Testing
{
    // ReSharper disable InconsistentNaming
    // ReSharper disable MemberCanBeMadeStatic.Local
    public class ObjectComparisonTests : BDD<ObjectComparisonTests>
    {
        [Fact]
        public void Comparing_true_and_true_does_not_yield_any_exception()
        {
            Given.We_want_to_compare_two_objects();
            When.We_compare_true_and_true();
            Then.Nothing();
        }

        [Fact]
        public void Comparing_true_and_false_yields_an_exception()
        {
            Given.We_want_to_compare_two_objects();
            When.We_compare_true_and_false();
            Then.We_get_the_appropriate_exception();
        }

        [Fact]
        public void The_mismatch_exception_message_contains_information_about_the_mismatch()
        {
            Given.We_have_mismatch_exception_for_a_specific_comparison();
            When.We_read_the_message_of_the_exception();
            Then.It_tells_us_what_the_difference_is();
        }

        [Fact]
        public void Do_not_follow_circular_references()
        {
            Given.We_want_to_compare_two_objects();
            When.We_compare_two_objects_with_circular_references();
            Then.Nothing();
        }

        [Fact]
        public void We_do_not_want_to_compare_the_Capacity_or_other_properties_when_comparing_IEnumerables()
        {
            Given.We_want_to_compare_two_objects();
            When.We_compare_two_lists_with_equal_objects_but_different_capacity();
            Then.Nothing();
        }

        [Fact]
        public void Comparing_two_lists_of_different_objects_yields_all_nested_differences()
        {
            Given.We_want_to_compare_two_objects();
            When.We_compare_two_lists_with_two_objects_each_that_differ_in_two_properties_each();
            Then.The_exception_message_contains_all_four_differences();
        }

        [Fact]
        public void Can_exclude_a_certain_property_from_a_simple_comparison_using_a_lambda_representation()
        {
            Given.A_lambda_representation_of_a_property_we_wish_to_ignore();
            When.We_use_that_lambda_representation_when_we_compare_two_objects_that_differ_on_that_property();
            Then.Nothing();
        }

        [Fact]
        public void Cannot_ignore_the_root_object()
        {
            Given.A_self_selector();
            When.We_try_to_ignore_on_that_self_selector();
            Then.We_get_an_exception_saying_it_is_not_a_valid_member_expression();
        }

        [Fact]
        public void Cannot_ignore_on_unary_expressions()
        {
            Given.An_unary_selector();
            When.We_try_to_ignore_on_that_unary_selector();
            Then.We_get_an_exception_saying_it_is_not_a_valid_member_expression();
        }

        [Fact]
        public void Ignoring_a_certain_property_means_ignoring_all_differences_in_underlying_properties_aswell()
        {
            Given.A_lamba_representation_of_a_reference_type_property_we_wish_to_ignore();
            When.We_use_that_lambda_representation_when_we_compare_two_objects_that_differ_on_underlying_properties();
            Then.Nothing();
        }

<<<<<<< HEAD
<<<<<<< HEAD
=======
>>>>>>> cd25d43e
        [Fact]
        public void Can_ignore_a_specific_property_on_a_specific_object()
        {
            Given.A_lambda_representation_of_a_property_we_wish_to_ignore();
            When.We_tell_the_comparator_to_use_that_on_a_specific_object_when_comparing();
            Then.Nothing();
        }

        [Fact]
        public void Can_ignore_a_specific_property_on_a_specific_object_in_a_list()
        {
            Given.A_lambda_representation_of_a_property_we_wish_to_ignore();
            When.We_tell_the_comparator_to_use_that_on_a_specific_object_when_comparing_two_lists();
            Then.Nothing();
        }

        private void We_tell_the_comparator_to_use_that_on_a_specific_object_when_comparing_two_lists()
        {
            var aList = new List<ObjectWithValueTypeProperties>
                            {
                                new ObjectWithValueTypeProperties(),
                                new ObjectWithValueTypeProperties(),
                                new ObjectWithValueTypeProperties()
                            };
            var anotherList = new List<ObjectWithValueTypeProperties>
                            {
                                new ObjectWithValueTypeProperties(),
                                new ObjectWithValueTypeProperties{MyBoolean = true},
                                new ObjectWithValueTypeProperties{MyBoolean = true}
                            };
            aList.ShouldNotBeSameAs(anotherList);
            var test = new CharacterizationTest();
            test.Ignore(aList.ElementAt(1), propertySelector);
            test.Ignore(aList.ElementAt(2), propertySelector);
            test.CompareObjects(aList, anotherList);
        }

        private void We_tell_the_comparator_to_use_that_on_a_specific_object_when_comparing()
        {
            var anObject = new ObjectWithValueTypeProperties();
            var anotherObject = new ObjectWithValueTypeProperties {MyBoolean = true};
            var test = new CharacterizationTest();
            test.Ignore(anObject, propertySelector);
            test.CompareObjects(anObject, anotherObject);
        }

<<<<<<< HEAD
        private void A_lamba_representation_of_a_reference_type_property_we_wish_to_ignore()
        {
            referenceTypePropertySelector = o => o.MySimpleObject;
        }

        private void We_use_that_lambda_representation_when_we_compare_two_objects_that_differ_on_underlying_properties()
        {
            var someObject = new ObjectWithMixedTypeProperties {MySimpleObject = new ObjectWithValueTypeProperties()};
            var anotherObject = new ObjectWithMixedTypeProperties
                                    {
                                        MySimpleObject = new ObjectWithValueTypeProperties
                                                             {
                                                                 MyBoolean = true,
                                                                 MyDecimal = 1,
                                                                 MyInteger = 1
                                                             }
                                    };
            var test = new CharacterizationTest();
            test.IgnoreOnType(referenceTypePropertySelector);
            test.CompareObjects(someObject, anotherObject);
        }

        private void A_self_selector()
        {
            selfSelector = o => o;
        }

        private void An_unary_selector()
        {
            unarySelector = o => Convert.ToDecimal(o);
        }

        private void We_try_to_ignore_on_that_self_selector()
        {
            var test = new CharacterizationTest();
            thrownException = Record.Exception(() => test.IgnoreOnType(selfSelector));
        }

        private void We_try_to_ignore_on_that_unary_selector()
        {
            var test = new CharacterizationTest();
            thrownException = Record.Exception(() => test.IgnoreOnType(unarySelector));
        }

        private void We_get_an_exception_saying_it_is_not_a_valid_member_expression()
        {
            Assert.IsType(typeof(ArgumentException), thrownException);
            Assert.Contains("is not a valid member expression", thrownException.Message);
        }

=======
=======
>>>>>>> cd25d43e
        private void A_lamba_representation_of_a_reference_type_property_we_wish_to_ignore()
        {
            referenceTypePropertySelector = o => o.MySimpleObject;
        }

        private void We_use_that_lambda_representation_when_we_compare_two_objects_that_differ_on_underlying_properties()
        {
            var someObject = new ObjectWithMixedTypeProperties {MySimpleObject = new ObjectWithValueTypeProperties()};
            var anotherObject = new ObjectWithMixedTypeProperties
                                    {
                                        MySimpleObject = new ObjectWithValueTypeProperties
                                                             {
                                                                 MyBoolean = true,
                                                                 MyDecimal = 1,
                                                                 MyInteger = 1
                                                             }
                                    };
            var test = new CharacterizationTest();
            test.IgnoreOnType(referenceTypePropertySelector);
            test.CompareObjects(someObject, anotherObject);
        }

        private void A_self_selector()
        {
            selfSelector = o => o;
        }

        private void An_unary_selector()
        {
            unarySelector = o => Convert.ToDecimal(o);
        }

        private void We_try_to_ignore_on_that_self_selector()
        {
            var test = new CharacterizationTest();
            thrownException = Record.Exception(() => test.IgnoreOnType(selfSelector));
        }

        private void We_try_to_ignore_on_that_unary_selector()
        {
            var test = new CharacterizationTest();
            thrownException = Record.Exception(() => test.IgnoreOnType(unarySelector));
        }

        private void We_get_an_exception_saying_it_is_not_a_valid_member_expression()
        {
            Assert.IsType(typeof(ArgumentException), thrownException);
            Assert.Contains("is not a valid member expression", thrownException.Message);
        }

>>>>>>> c8bb31f489161031b89e5649a4c57a760e58c337
        private void A_lambda_representation_of_a_property_we_wish_to_ignore()
        {
            propertySelector = o => o.MyBoolean;
        }

        private void We_use_that_lambda_representation_when_we_compare_two_objects_that_differ_on_that_property()
        {
            var someObject = new ObjectWithValueTypeProperties();
            var anotherObject = new ObjectWithValueTypeProperties { MyBoolean = true };
            var test = new CharacterizationTest();
            test.IgnoreOnType(propertySelector);
            test.CompareObjects(someObject, anotherObject);
        }

        private void We_compare_two_lists_with_two_objects_each_that_differ_in_two_properties_each()
        {
            thrownException = Record.Exception(() => Compare_two_lists_with_two_objects_each_that_differ_in_two_properties_each());
        }

        private void Compare_two_lists_with_two_objects_each_that_differ_in_two_properties_each()
        {            
            var aList = new List<ObjectWithValueTypeProperties>
                            {
                                new ObjectWithValueTypeProperties(),
                                new ObjectWithValueTypeProperties {MyBoolean = true, MyInteger = 1}
                            };
            var anotherList = new List<ObjectWithValueTypeProperties>
                                  {
                                      new ObjectWithValueTypeProperties {MyByte = 1, MyChar = 'a'},
                                      new ObjectWithValueTypeProperties()
                                  };

            new CharacterizationTest().CompareObjects(aList, anotherList);
        }

        private void The_exception_message_contains_all_four_differences()
        {
            exceptionMessage = thrownException.Message;
            Assert.Contains("ObjectValuesDoNotMatch: LeftNodeName=IEnumerable0.MyByte", exceptionMessage);
            Assert.Contains("ObjectValuesDoNotMatch: LeftNodeName=IEnumerable0.MyChar", exceptionMessage);
            Assert.Contains("ObjectValuesDoNotMatch: LeftNodeName=IEnumerable1.MyBoolean", exceptionMessage);
            Assert.Contains("ObjectValuesDoNotMatch: LeftNodeName=IEnumerable1.MyInteger", exceptionMessage);
        }

        private void We_compare_two_lists_with_equal_objects_but_different_capacity()
        {
            var aList = new List<int>(1) {1};
            var anotherList = new List<int>(2) {1};
            new CharacterizationTest().CompareObjects(aList, anotherList);
        }

        private void We_compare_two_objects_with_circular_references()
        {
            var someObject = new ObjectWithSelfReference();
            new CharacterizationTest().CompareObjects(someObject, someObject);
        }

        private void We_have_mismatch_exception_for_a_specific_comparison()
        {
            thrownException = Record.Exception(() => Compare_two_objects_with_value_type_properties());
        }

        private void Compare_two_objects_with_value_type_properties()
        {
            var someObject = new ObjectWithValueTypeProperties();
            var anotherObject = new ObjectWithValueTypeProperties { MyBoolean = true };
            new CharacterizationTest().CompareObjects(someObject, anotherObject);
        }

        private void We_read_the_message_of_the_exception()
        {
            exceptionMessage = thrownException.Message;
        }

        private void It_tells_us_what_the_difference_is()
        {
            Assert.Contains("ObjectValuesDoNotMatch: LeftNodeName=ObjectWithValueTypeProperties.MyBoolean", exceptionMessage);
        }

        private void We_want_to_compare_two_objects()
        {
            // WTF? If I instantiate CharacterizationTest here, 
            // I *sometimes* get a null reference when I reference it later.
            //
            //test = new CharacterizationTest();
        }

        private void We_compare_true_and_true()
        {
            new CharacterizationTest().CompareObjects(true, true);
        }

        private void Nothing()
        {
        }

        private void Compare_true_and_false()
        {
            new CharacterizationTest().CompareObjects(true, false);
        }

        private void We_compare_true_and_false()
        {
            thrownException = Record.Exception(() => Compare_true_and_false());
        }

        private void We_get_the_appropriate_exception()
        {
            Assert.IsType(typeof(ObjectMismatchException), thrownException);
        }

        //private CharacterizationTest test;
        private Exception thrownException;
        private string exceptionMessage;
        private Expression<Func<ObjectWithValueTypeProperties, bool>> propertySelector;
        private Expression<Func<ObjectWithValueTypeProperties, ObjectWithValueTypeProperties>> selfSelector;
        private Expression<Func<ObjectWithValueTypeProperties, decimal>> unarySelector;
        private Expression<Func<ObjectWithMixedTypeProperties, ObjectWithValueTypeProperties>> referenceTypePropertySelector;
    }
    // ReSharper restore InconsistentNaming
    // ReSharper restore MemberCanBeMadeStatic.Local
}<|MERGE_RESOLUTION|>--- conflicted
+++ resolved
@@ -1,17 +1,7 @@
 ﻿using System;
 using System.Collections.Generic;
-<<<<<<< HEAD
-<<<<<<< HEAD
 using System.Linq;
 using System.Linq.Expressions;
-=======
-using System.Linq.Expressions;
-using System.Reflection;
->>>>>>> c8bb31f489161031b89e5649a4c57a760e58c337
-=======
-using System.Linq;
-using System.Linq.Expressions;
->>>>>>> cd25d43e
 using BlackBox.Testing;
 using Xunit;
 using Xunit.Extensions;
@@ -102,10 +92,6 @@
             Then.Nothing();
         }
 
-<<<<<<< HEAD
-<<<<<<< HEAD
-=======
->>>>>>> cd25d43e
         [Fact]
         public void Can_ignore_a_specific_property_on_a_specific_object()
         {
@@ -152,7 +138,6 @@
             test.CompareObjects(anObject, anotherObject);
         }
 
-<<<<<<< HEAD
         private void A_lamba_representation_of_a_reference_type_property_we_wish_to_ignore()
         {
             referenceTypePropertySelector = o => o.MySimpleObject;
@@ -203,60 +188,6 @@
             Assert.Contains("is not a valid member expression", thrownException.Message);
         }
 
-=======
-=======
->>>>>>> cd25d43e
-        private void A_lamba_representation_of_a_reference_type_property_we_wish_to_ignore()
-        {
-            referenceTypePropertySelector = o => o.MySimpleObject;
-        }
-
-        private void We_use_that_lambda_representation_when_we_compare_two_objects_that_differ_on_underlying_properties()
-        {
-            var someObject = new ObjectWithMixedTypeProperties {MySimpleObject = new ObjectWithValueTypeProperties()};
-            var anotherObject = new ObjectWithMixedTypeProperties
-                                    {
-                                        MySimpleObject = new ObjectWithValueTypeProperties
-                                                             {
-                                                                 MyBoolean = true,
-                                                                 MyDecimal = 1,
-                                                                 MyInteger = 1
-                                                             }
-                                    };
-            var test = new CharacterizationTest();
-            test.IgnoreOnType(referenceTypePropertySelector);
-            test.CompareObjects(someObject, anotherObject);
-        }
-
-        private void A_self_selector()
-        {
-            selfSelector = o => o;
-        }
-
-        private void An_unary_selector()
-        {
-            unarySelector = o => Convert.ToDecimal(o);
-        }
-
-        private void We_try_to_ignore_on_that_self_selector()
-        {
-            var test = new CharacterizationTest();
-            thrownException = Record.Exception(() => test.IgnoreOnType(selfSelector));
-        }
-
-        private void We_try_to_ignore_on_that_unary_selector()
-        {
-            var test = new CharacterizationTest();
-            thrownException = Record.Exception(() => test.IgnoreOnType(unarySelector));
-        }
-
-        private void We_get_an_exception_saying_it_is_not_a_valid_member_expression()
-        {
-            Assert.IsType(typeof(ArgumentException), thrownException);
-            Assert.Contains("is not a valid member expression", thrownException.Message);
-        }
-
->>>>>>> c8bb31f489161031b89e5649a4c57a760e58c337
         private void A_lambda_representation_of_a_property_we_wish_to_ignore()
         {
             propertySelector = o => o.MyBoolean;
